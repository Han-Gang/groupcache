/*
Copyright 2012 Google Inc.

Licensed under the Apache License, Version 2.0 (the "License");
you may not use this file except in compliance with the License.
You may obtain a copy of the License at

     http://www.apache.org/licenses/LICENSE-2.0

Unless required by applicable law or agreed to in writing, software
distributed under the License is distributed on an "AS IS" BASIS,
WITHOUT WARRANTIES OR CONDITIONS OF ANY KIND, either express or implied.
See the License for the specific language governing permissions and
limitations under the License.
*/

package groupcache

import (
	"errors"

	"github.com/golang/protobuf/proto"
)

// A Sink receives data from a Get call.
//
// Implementation of Getter must call exactly one of the Set methods
// on success.
type Sink interface {
	// SetString sets the value to s.
	SetString(s string) error

	// SetBytes sets the value to the contents of v.
	// The caller retains ownership of v.
	SetBytes(v []byte) error

	// SetProto sets the value to the encoded version of m.
	// The caller retains ownership of m.
	SetProto(m proto.Message) error

	// SetTimestampBytes sets the value to the contents of v, appending the
	// supplied Unix epoch timestamp in seconds.
	SetTimestampBytes(v []byte, timestamp int64) error

	// SetBytesWithTimestamp sets the value to the contents of v, with now() timestamp
	SetBytesWithTimestamp(v []byte) error
	// SetExpiredBytesWithTimestamp sets the value to the contents of v, with an already timeout timestamp
	//  it's useful for a portion value return to cache, and it will load() every request
	SetExpiredBytesWithTimestamp(v []byte, g *Group) error

	// view returns a frozen view of the bytes for caching.
	view() (ByteView, error)
}

func cloneBytes(b []byte) []byte {
	c := make([]byte, len(b))
	copy(c, b)
	return c
}

func setSinkView(s Sink, v ByteView) error {
	// A viewSetter is a Sink that can also receive its value from
	// a ByteView. This is a fast path to minimize copies when the
	// item was already cached locally in memory (where it's
	// cached as a ByteView)
	type viewSetter interface {
		setView(v ByteView) error
	}
	if vs, ok := s.(viewSetter); ok {
		return vs.setView(v)
	}
	if v.b != nil {
		return s.SetBytes(v.b)
	}
	return s.SetString(v.s)
}

// StringSink returns a Sink that populates the provided string pointer.
func StringSink(sp *string) Sink {
	return &stringSink{sp: sp}
}

type stringSink struct {
	sp *string
	v  ByteView
	// TODO(bradfitz): track whether any Sets were called.
}

func (s *stringSink) view() (ByteView, error) {
	// TODO(bradfitz): return an error if no Set was called
	return s.v, nil
}

func (s *stringSink) SetString(v string) error {
	s.v.b = nil
	s.v.s = v
	*s.sp = v
	return nil
}

func (s *stringSink) SetBytes(v []byte) error {
	return s.SetString(string(v))
}

func (s *stringSink) SetProto(m proto.Message) error {
	b, err := proto.Marshal(m)
	if err != nil {
		return err
	}
	s.v.b = b
	*s.sp = string(b)
	return nil
}

func (s *stringSink) SetTimestampBytes(b []byte, timestamp int64) error {
	packedBytes, err := packTimestamp(b, timestamp)
	if err != nil {
		return err
	}
	return s.SetBytes(packedBytes)
}

func (s *stringSink) SetBytesWithTimestamp(b []byte) error {
	return errors.New("SetBytesWithTimestamp unimplemented.")
}

func (s *stringSink) SetExpiredBytesWithTimestamp(b []byte, g *Group) error {
	return errors.New("SetExpiredBytesWithTimestamp unimplemented.")
}

// ByteViewSink returns a Sink that populates a ByteView.
func ByteViewSink(dst *ByteView) Sink {
	if dst == nil {
		panic("nil dst")
	}
	return &byteViewSink{dst: dst}
}

type byteViewSink struct {
	dst *ByteView

	// if this code ever ends up tracking that at least one set*
	// method was called, don't make it an error to call set
	// methods multiple times. Lorry's payload.go does that, and
	// it makes sense. The comment at the top of this file about
	// "exactly one of the Set methods" is overly strict. We
	// really care about at least once (in a handler), but if
	// multiple handlers fail (or multiple functions in a program
	// using a Sink), it's okay to re-use the same one.
}

func (s *byteViewSink) setView(v ByteView) error {
	*s.dst = v
	return nil
}

func (s *byteViewSink) view() (ByteView, error) {
	return *s.dst, nil
}

func (s *byteViewSink) SetProto(m proto.Message) error {
	b, err := proto.Marshal(m)
	if err != nil {
		return err
	}
	*s.dst = ByteView{b: b}
	return nil
}

func (s *byteViewSink) SetBytes(b []byte) error {
	*s.dst = ByteView{b: cloneBytes(b)}
	return nil
}

func (s *byteViewSink) SetString(v string) error {
	*s.dst = ByteView{s: v}
	return nil
}

func (s *byteViewSink) SetTimestampBytes(b []byte, timestamp int64) error {
	packedBytes, err := packTimestamp(b, timestamp)
	if err != nil {
		return err
	}
	return s.SetBytes(packedBytes)
}

func (s *byteViewSink) SetBytesWithTimestamp(b []byte) error {
	return s.SetTimestampBytes(b, GetTime())
}

func (s *byteViewSink) SetExpiredBytesWithTimestamp(b []byte, g *Group) error {
	// set timestamp to expired time: now()-g.expiration, so it will load() when next Get()
	return s.SetTimestampBytes(b, GetTime()-int64(g.GetExpiration().Seconds()))
}

// ProtoSink returns a sink that unmarshals binary proto values into m.
func ProtoSink(m proto.Message) Sink {
	return &protoSink{
		dst: m,
	}
}

type protoSink struct {
<<<<<<< HEAD
	noSetTimestampBytes
	dst proto.Message // authorative value
=======
	dst proto.Message // authoritative value
>>>>>>> 66deaeb6
	typ string

	v ByteView // encoded
}

func (s *protoSink) view() (ByteView, error) {
	return s.v, nil
}

func (s *protoSink) SetBytes(b []byte) error {
	err := proto.Unmarshal(b, s.dst)
	if err != nil {
		return err
	}
	s.v.b = cloneBytes(b)
	s.v.s = ""
	return nil
}

func (s *protoSink) SetString(v string) error {
	b := []byte(v)
	err := proto.Unmarshal(b, s.dst)
	if err != nil {
		return err
	}
	s.v.b = b
	s.v.s = ""
	return nil
}

func (s *protoSink) SetProto(m proto.Message) error {
	b, err := proto.Marshal(m)
	if err != nil {
		return err
	}
	// TODO(bradfitz): optimize for same-task case more and write
	// right through? would need to document ownership rules at
	// the same time. but then we could just assign *dst = *m
	// here. This works for now:
	err = proto.Unmarshal(b, s.dst)
	if err != nil {
		return err
	}
	s.v.b = b
	s.v.s = ""
	return nil
}

// AllocatingByteSliceSink returns a Sink that allocates
// a byte slice to hold the received value and assigns
// it to *dst. The memory is not retained by groupcache.
func AllocatingByteSliceSink(dst *[]byte) Sink {
	return &allocBytesSink{dst: dst}
}

type allocBytesSink struct {
	dst *[]byte
	v   ByteView
}

func (s *allocBytesSink) view() (ByteView, error) {
	return s.v, nil
}

func (s *allocBytesSink) setView(v ByteView) error {
	if v.b != nil {
		*s.dst = cloneBytes(v.b)
	} else {
		*s.dst = []byte(v.s)
	}
	s.v = v
	return nil
}

func (s *allocBytesSink) SetProto(m proto.Message) error {
	b, err := proto.Marshal(m)
	if err != nil {
		return err
	}
	return s.setBytesOwned(b)
}

func (s *allocBytesSink) SetBytes(b []byte) error {
	return s.setBytesOwned(cloneBytes(b))
}

func (s *allocBytesSink) setBytesOwned(b []byte) error {
	if s.dst == nil {
		return errors.New("nil AllocatingByteSliceSink *[]byte dst")
	}
	*s.dst = cloneBytes(b) // another copy, protecting the read-only s.v.b view
	s.v.b = b
	s.v.s = ""
	return nil
}

func (s *allocBytesSink) SetString(v string) error {
	if s.dst == nil {
		return errors.New("nil AllocatingByteSliceSink *[]byte dst")
	}
	*s.dst = []byte(v)
	s.v.b = nil
	s.v.s = v
	return nil
}

func (s *allocBytesSink) SetTimestampBytes(b []byte, timestamp int64) error {
	packedBytes, err := packTimestamp(b, timestamp)
	if err != nil {
		return err
	}
	return s.SetBytes(packedBytes)
}

func (s *allocBytesSink) SetBytesWithTimestamp(b []byte) error {
	return s.SetTimestampBytes(b, GetTime())
}

func (s *allocBytesSink) SetExpiredBytesWithTimestamp(b []byte, g *Group) error {
	// set timestamp to expired time: now()-g.expiration, so it will load() when next Get()
	return s.SetTimestampBytes(b, GetTime()-int64(g.GetExpiration().Seconds()))
}

// TruncatingByteSliceSink returns a Sink that writes up to len(*dst)
// bytes to *dst. If more bytes are available, they're silently
// truncated. If fewer bytes are available than len(*dst), *dst
// is shrunk to fit the number of bytes available.
func TruncatingByteSliceSink(dst *[]byte) Sink {
	return &truncBytesSink{dst: dst}
}

type truncBytesSink struct {
	noSetTimestampBytes
	dst *[]byte
	v   ByteView
}

func (s *truncBytesSink) view() (ByteView, error) {
	return s.v, nil
}

func (s *truncBytesSink) SetProto(m proto.Message) error {
	b, err := proto.Marshal(m)
	if err != nil {
		return err
	}
	return s.setBytesOwned(b)
}

func (s *truncBytesSink) SetBytes(b []byte) error {
	return s.setBytesOwned(cloneBytes(b))
}

func (s *truncBytesSink) setBytesOwned(b []byte) error {
	if s.dst == nil {
		return errors.New("nil TruncatingByteSliceSink *[]byte dst")
	}
	n := copy(*s.dst, b)
	if n < len(*s.dst) {
		*s.dst = (*s.dst)[:n]
	}
	s.v.b = b
	s.v.s = ""
	return nil
}

func (s *truncBytesSink) SetString(v string) error {
	if s.dst == nil {
		return errors.New("nil TruncatingByteSliceSink *[]byte dst")
	}
	n := copy(*s.dst, v)
	if n < len(*s.dst) {
		*s.dst = (*s.dst)[:n]
	}
	s.v.b = nil
	s.v.s = v
	return nil
}

type noSetTimestampBytes struct{}

func (s *noSetTimestampBytes) SetTimestampBytes(b []byte, timestamp int64) error {
	return errors.New("SetTimestampBytes unimplemented.")
}

func (s *noSetTimestampBytes) SetBytesWithTimestamp(b []byte) error {
	return errors.New("SetBytesWithTimestamp unimplemented.")
}

func (s *noSetTimestampBytes) SetExpiredBytesWithTimestamp(b []byte, g *Group) error {
	return errors.New("SetExpiredBytesWithTimestamp unimplemented.")
}<|MERGE_RESOLUTION|>--- conflicted
+++ resolved
@@ -202,12 +202,8 @@
 }
 
 type protoSink struct {
-<<<<<<< HEAD
 	noSetTimestampBytes
-	dst proto.Message // authorative value
-=======
 	dst proto.Message // authoritative value
->>>>>>> 66deaeb6
 	typ string
 
 	v ByteView // encoded
